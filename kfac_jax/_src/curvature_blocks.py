--- conflicted
+++ resolved
@@ -186,10 +186,7 @@
 
     output_vars = self.layer_tag_primitive.split_all_inputs(
         self._layer_tag_eq.invars)[0]
-<<<<<<< HEAD
-=======
-
->>>>>>> aa608d00
+
     return jax.tree_util.tree_map(lambda x: x.aval.shape, output_vars)
 
   @property
@@ -198,23 +195,15 @@
 
     input_vars = self.layer_tag_primitive.split_all_inputs(
         self._layer_tag_eq.invars)[1]
-<<<<<<< HEAD
-=======
-
->>>>>>> aa608d00
+
     return jax.tree_util.tree_map(lambda x: x.aval.shape, input_vars)
 
   @property
   def parameters_shapes(self) -> Tuple[Shape, ...]:
     """The shapes of the parameter variables of the block's tag equation."""
-<<<<<<< HEAD
-    return tuple(jax.tree_util.tree_map(lambda x: tuple(x.aval.shape),
-                              self.parameter_variables))
-=======
 
     return tuple(jax.tree_util.tree_map(
         lambda x: tuple(x.aval.shape), self.parameter_variables))
->>>>>>> aa608d00
 
   @property
   def parameters_canonical_order(self) -> Tuple[int, ...]:
@@ -605,15 +594,10 @@
 
     if power == 1:
       return jax.tree_util.tree_map(lambda x: identity_weight * x, vector)
-<<<<<<< HEAD
+
     elif power == -1:
       return jax.tree_util.tree_map(lambda x: x / identity_weight, vector)
-=======
-
-    elif power == -1:
-      return jax.tree_util.tree_map(lambda x: x / identity_weight, vector)
-
->>>>>>> aa608d00
+
     else:
       identity_weight = jnp.power(identity_weight, power)
       return jax.tree_util.tree_map(lambda x: identity_weight * x, vector)
@@ -1330,17 +1314,12 @@
       batch_size: Numeric,
       pmap_axis_name: Optional[str],
   ) -> Full.State:
-<<<<<<< HEAD
-    params_grads = jax.tree_util.tree_leaves(estimation_data["params_tangent"])
-    params_grads = jax.tree_util.tree_map(lambda x: x.flatten(), params_grads)
-=======
 
     # Copy this first since we mutate it later in this function.
     state = state.copy()
 
     params_grads = jax.tree_util.tree_leaves(estimation_data["params_tangent"])
     params_grads = jax.tree_map(lambda x: x.flatten(), params_grads)
->>>>>>> aa608d00
     grads = jnp.concatenate(params_grads, axis=0)
 
     state.matrix.update(jnp.outer(grads, grads) / batch_size, ema_old, ema_new)
