--- conflicted
+++ resolved
@@ -173,13 +173,8 @@
     def update_fn(updates, state, params=None):
       del params
       nu = _update_moment(updates, state.nu, decay_, 2)
-<<<<<<< HEAD
-      updates = jax.tree_util.tree_map(lambda g, n: g / (jnp.sqrt(n + epsilon_)),
-                             updates, nu)
-=======
       updates = jax.tree_util.tree_map(
           lambda g, n: g / (jnp.sqrt(n + epsilon_)), updates, nu)
->>>>>>> aa608d00
       return updates, optax.ScaleByRmsState(nu=nu)
     return optax.GradientTransformation(init_fn, update_fn)
 
